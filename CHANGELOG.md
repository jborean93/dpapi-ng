--- conflicted
+++ resolved
@@ -1,10 +1,6 @@
 # Changelog
 
-<<<<<<< HEAD
-## 0.1.1 - TBD
-=======
 ## 0.1.1 - 2023-05-16
->>>>>>> cae4146a
 
 + Fix up RPC stub data unpacking with no padding data - https://github.com/jborean93/dpapi-ng/issues/2
 
